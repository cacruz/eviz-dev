--- conflicted
+++ resolved
@@ -48,8 +48,5 @@
       - sphinx_rtd_theme
       - myst-parser
       - sphinxcontrib-mermaid
-<<<<<<< HEAD
       - pytest-cov
-=======
-      - cfgrib
->>>>>>> 1812c590
+      - cfgrib